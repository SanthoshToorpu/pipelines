# Copyright 2019-2022 The Kubeflow Authors
#
# Licensed under the Apache License, Version 2.0 (the "License");
# you may not use this file except in compliance with the License.
# You may obtain a copy of the License at
#
#      http://www.apache.org/licenses/LICENSE-2.0
#
# Unless required by applicable law or agreed to in writing, software
# distributed under the License is distributed on an "AS IS" BASIS,
# WITHOUT WARRANTIES OR CONDITIONS OF ANY KIND, either express or implied.
# See the License for the specific language governing permissions and
# limitations under the License.

import json
from typing import Any, Dict, List, Optional, Union

import click
import kfp_server_api
<<<<<<< HEAD
from kfp.cli.output import OutputFormat
from kfp.cli.output import print_output
from kfp.cli.utils import deprecated_alias_group
=======
from kfp import client
from kfp.cli.output import OutputFormat
from kfp.cli.output import print_output
from kfp.cli.utils import parsing
>>>>>>> 6cecfd94


@click.group(
    cls=deprecated_alias_group.deprecated_alias_group_factory({
        'upload': 'create',
        'upload-version': 'create-version'
    }))
def pipeline():
    """Manage pipeline resources."""
    pass


@pipeline.command()
@click.option(
    '-p',
    '--pipeline-name',
    help=parsing.get_param_descr(client.Client.upload_pipeline,
                                 'pipeline_name'))
@click.option(
    '-d',
    '--description',
    help=parsing.get_param_descr(client.Client.upload_pipeline, 'description'))
@click.argument('package-file')
@click.pass_context
def create(ctx: click.Context,
           pipeline_name: str,
           package_file: str,
           description: str = None):
    """Upload a pipeline."""
    client = ctx.obj['client']
    output_format = ctx.obj['output']
    if not pipeline_name:
        pipeline_name = package_file.split('.')[0]

    pipeline = client.upload_pipeline(package_file, pipeline_name, description)
    _display_pipeline(pipeline, output_format)
    click.echo('Pipeline uploaded successfully.')


either_option_required = 'Either --pipeline-id or --pipeline-name is required.'


@pipeline.command()
@click.option(
    '-p',
    '--pipeline-id',
    required=False,
    help=parsing.get_param_descr(client.Client.upload_pipeline_version,
                                 'pipeline_id') + ' ' + either_option_required)
@click.option(
    '-n',
    '--pipeline-name',
    required=False,
    help=parsing.get_param_descr(client.Client.upload_pipeline_version,
                                 'pipeline_name') + ' ' + either_option_required
)
@click.option(
    '-v',
    '--pipeline-version',
    help=parsing.get_param_descr(client.Client.upload_pipeline_version,
                                 'pipeline_version_name'),
    required=True,
)
@click.argument('package-file')
@click.pass_context
def create_version(ctx: click.Context,
                   package_file: str,
                   pipeline_version: str,
                   pipeline_id: Optional[str] = None,
                   pipeline_name: Optional[str] = None):
    """Upload a version of a pipeline."""
    client = ctx.obj['client']
    output_format = ctx.obj['output']
    if bool(pipeline_id) == bool(pipeline_name):
        raise ValueError(either_option_required)
    if pipeline_name is not None:
        pipeline_id = client.get_pipeline_id(name=pipeline_name)
        if pipeline_id is None:
            raise ValueError(
                f"Can't find a pipeline with name: {pipeline_name}")
    # TODO: this is broken
    version = client.pipeline_uploads.upload_pipeline_version(
        package_file, name=pipeline_version, pipelineid=pipeline_id)
    _display_pipeline_version(version, output_format)


@pipeline.command()
@click.option(
    '--page-token',
    default='',
    help=parsing.get_param_descr(client.Client.list_pipelines, 'page_token'))
@click.option(
    '-m',
    '--max-size',
    default=100,
    help=parsing.get_param_descr(client.Client.list_pipelines, 'page_size'))
@click.option(
    '--sort-by',
    default='created_at desc',
    help=parsing.get_param_descr(client.Client.list_pipelines, 'sort_by'))
@click.option(
    '--filter',
    help=parsing.get_param_descr(client.Client.list_pipelines, 'filter'))
@click.pass_context
def list(ctx: click.Context, page_token: str, max_size: int, sort_by: str,
         filter: str):
    """List pipelines."""
    client = ctx.obj['client']
    output_format = ctx.obj['output']

    response = client.list_pipelines(
        page_token=page_token,
        page_size=max_size,
        sort_by=sort_by,
        filter=filter)
    if response.pipelines:
        _print_pipelines(response.pipelines, output_format)
    else:
        if output_format == OutputFormat.json.name:
            msg = json.dumps([])
        else:
            msg = 'No pipelines found'
        click.echo(msg)


@pipeline.command()
@click.argument('pipeline-id')
@click.option(
    '--page-token',
    default='',
    help=parsing.get_param_descr(client.Client.list_pipeline_versions,
                                 'page_token'))
@click.option(
    '-m',
    '--max-size',
    default=100,
    help=parsing.get_param_descr(client.Client.list_pipeline_versions,
                                 'page_size'))
@click.option(
    '--sort-by',
    default='created_at desc',
    help=parsing.get_param_descr(client.Client.list_pipeline_versions,
                                 'sort_by'))
@click.option(
    '--filter',
    help=parsing.get_param_descr(client.Client.list_pipeline_versions,
                                 'filter'))
@click.pass_context
def list_versions(ctx: click.Context, pipeline_id: str, page_token: str,
                  max_size: int, sort_by: str, filter: str):
    """List versions of a pipeline."""
    client = ctx.obj['client']
    output_format = ctx.obj['output']

    response = client.list_pipeline_versions(
        pipeline_id,
        page_token=page_token,
        page_size=max_size,
        sort_by=sort_by,
        filter=filter)
    if response.versions:
        _print_pipeline_versions(response.versions, output_format)
    else:
        if output_format == OutputFormat.json.name:
            msg = json.dumps([])
        else:
            msg = 'No pipeline or version found'
        click.echo(msg)


@pipeline.command()
@click.argument('version-id')
@click.pass_context
def delete_version(ctx: click.Context, version_id: str):
    """Delete a version of a pipeline.

    Args:
      version_id: id of the pipeline version.

    Returns:
      Object. If the method is called asynchronously, returns the request thread.

    Throws:
      Exception if pipeline version is not found.
    """
    confirmation = f'Are you sure you want to delete pipeline version {version_id}?'
    if not click.confirm(confirmation):
        return

    client = ctx.obj['client']
    res = client.delete_pipeline_version(version_id)
    click.echo(f'Pipeline version {version_id} deleted.')
    return res


@pipeline.command()
@click.argument('pipeline-id')
@click.pass_context
def get(ctx: click.Context, pipeline_id: str):
    """Get information about a pipeline."""
    client = ctx.obj['client']
    output_format = ctx.obj['output']

    pipeline = client.get_pipeline(pipeline_id)
    _display_pipeline(pipeline, output_format)


@pipeline.command()
@click.argument('version-id')
@click.pass_context
def get_version(ctx: click.Context, version_id: str):
    """Get information about a version of a pipeline."""
    client = ctx.obj['client']
    output_format = ctx.obj['output']

    version = client.get_pipeline_version(version_id=version_id)
    _display_pipeline_version(version, output_format)


@pipeline.command()
@click.argument('pipeline-id')
@click.pass_context
def delete(ctx: click.Context, pipeline_id: str):
    """Delete a pipeline."""
    client = ctx.obj['client']

    confirmation = f'Are you sure you want to delete pipeline {pipeline_id}?'
    if not click.confirm(confirmation):
        return

    client.delete_pipeline(pipeline_id)
    click.echo(f'{pipeline_id} deleted.')


def _print_pipelines(pipelines: List[kfp_server_api.ApiPipeline],
                     output_format: OutputFormat):
    headers = ['Pipeline ID', 'Name', 'Uploaded at']
    data = [[pipeline.id, pipeline.name,
             pipeline.created_at.isoformat()] for pipeline in pipelines]
    print_output(data, headers, output_format, table_format='grid')


def _print_pipeline_versions(versions: List[kfp_server_api.ApiPipelineVersion],
                             output_format: OutputFormat):
    headers = ['Version ID', 'Version name', 'Uploaded at', 'Pipeline ID']
    data = [[
        version.id, version.name,
        version.created_at.isoformat(),
        next(rr
             for rr in version.resource_references
             if rr.key.type == kfp_server_api.ApiResourceType.PIPELINE).key.id
    ]
            for version in versions]
    print_output(data, headers, output_format, table_format='grid')


def _display_pipeline(pipeline: kfp_server_api.ApiPipeline,
                      output_format: OutputFormat):
    # Pipeline information
    table = [['Pipeline ID', pipeline.id], ['Name', pipeline.name],
             ['Description', pipeline.description],
             ['Uploaded at', pipeline.created_at.isoformat()],
             ['Version ID', pipeline.default_version.id]]

    # Pipeline parameter details
    headers = ['Parameter Name', 'Default Value']
    data = []
    if pipeline.parameters is not None:
        data = [[param.name, param.value] for param in pipeline.parameters]

    if output_format == OutputFormat.table.name:
        print_output([], ['Pipeline Details'], output_format)
        print_output(table, [], output_format, table_format='plain')
        print_output(data, headers, output_format, table_format='grid')
    elif output_format == OutputFormat.json.name:
        OutputType = Dict[str, Union[Dict[str, str], List[Dict[str, Any]]]]
        output: OutputType = {'Pipeline Details': dict(table)}
        params = [dict(zip(headers, item)) for item in data]
        output['Pipeline Parameters'] = params
        print_output(output, [], output_format)


def _display_pipeline_version(version: kfp_server_api.ApiPipelineVersion,
                              output_format: OutputFormat):
    pipeline_id = next(
        rr for rr in version.resource_references
        if rr.key.type == kfp_server_api.ApiResourceType.PIPELINE).key.id
    table = [['Pipeline ID', pipeline_id], ['Version name', version.name],
             ['Uploaded at', version.created_at.isoformat()],
             ['Version ID', version.id]]

    if output_format == OutputFormat.table.name:
        print_output([], ['Pipeline Version Details'], output_format)
        print_output(table, [], output_format, table_format='plain')
    elif output_format == OutputFormat.json.name:
        print_output(dict(table), [], output_format)<|MERGE_RESOLUTION|>--- conflicted
+++ resolved
@@ -17,16 +17,12 @@
 
 import click
 import kfp_server_api
-<<<<<<< HEAD
+from kfp import client
 from kfp.cli.output import OutputFormat
 from kfp.cli.output import print_output
 from kfp.cli.utils import deprecated_alias_group
-=======
-from kfp import client
-from kfp.cli.output import OutputFormat
-from kfp.cli.output import print_output
 from kfp.cli.utils import parsing
->>>>>>> 6cecfd94
+
 
 
 @click.group(
