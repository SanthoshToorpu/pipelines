"""Tests for utils."""
from google_cloud_pipeline_components.experimental.automl.tabular import utils
import unittest


class UtilsTest(unittest.TestCase):

  def test_input_dictionary_to_parameter_none(self):
    self.assertEqual(utils.input_dictionary_to_parameter(None), '')

  def test_input_dictionary_to_parameter_dict(self):
    self.assertEqual(
        utils.input_dictionary_to_parameter({'foo': 'bar'}),
        r'{\"foo\": \"bar\"}')

  def test_get_skip_evaluation_pipeline_and_parameters(self):
    _, parameter_values = utils.get_skip_evaluation_pipeline_and_parameters(
        'project', 'us-central1', 'gs://foo', 'target', 'classification',
        'maximize-au-prc', {'auto': {
            'column_name': 'feature_1'
        }}, {
            'fraction_split': {
                'training_fraction': 0.8,
                'validation_fraction': 0.2,
                'test_fraction': 0.0
            }
        }, {'csv_data_source': {
            'csv_filenames': ['gs://foo/bar.csv']
        }}, 1000)

    expected_parameter_values = {
        'project': 'project',
        'location': 'us-central1',
        'root_dir': 'gs://foo',
        'target_column_name': 'target',
        'prediction_type': 'classification',
        'optimization_objective': 'maximize-au-prc',
        'transformations': '{\\"auto\\": {\\"column_name\\": \\"feature_1\\"}}',
        'split_spec':
            '{\\"fraction_split\\": {\\"training_fraction\\": 0.8, '
            '\\"validation_fraction\\": 0.2, \\"test_fraction\\": 0.0}}',
        'data_source': '{\\"csv_data_source\\": {\\"csv_filenames\\": '
                       '[\\"gs://foo/bar.csv\\"]}}',
        'stage_1_deadline_hours': 0.7708333333333334,
        'stage_1_num_parallel_trials': 35,
        'stage_1_num_selected_trials': 7,
        'stage_1_single_run_max_secs': 634,
        'reduce_search_space_mode': 'minimal',
        'stage_2_deadline_hours': 0.22916666666666663,
        'stage_2_num_parallel_trials': 35,
        'stage_2_num_selected_trials': 5,
        'stage_2_single_run_max_secs': 634,
        'weight_column_name': '',
        'optimization_objective_recall_value': -1,
        'optimization_objective_precision_value': -1,
        'study_spec_override': '',
        'stage_1_tuner_worker_pool_specs_override': '',
        'cv_trainer_worker_pool_specs_override': '',
        'export_additional_model_without_custom_ops': False,
        'stats_and_example_gen_dataflow_machine_type': 'n1-standard-16',
        'stats_and_example_gen_dataflow_max_num_workers': 25,
        'stats_and_example_gen_dataflow_disk_size_gb': 40,
        'transform_dataflow_machine_type': 'n1-standard-16',
        'transform_dataflow_max_num_workers': 25,
        'transform_dataflow_disk_size_gb': 40,
        'encryption_spec_key_name': '',
        'dataflow_subnetwork': '',
        'dataflow_use_public_ips': True,
    }
    self.assertEqual(parameter_values, expected_parameter_values)

  def test_get_skip_evaluation_pipeline_and_parameters_with_additional_experiments(
      self):
    _, parameter_values = utils.get_skip_evaluation_pipeline_and_parameters(
        'project',
        'us-central1',
        'gs://foo',
        'target',
        'classification',
        'maximize-au-prc', {'auto': {
            'column_name': 'feature_1'
        }}, {
            'fraction_split': {
                'training_fraction': 0.8,
                'validation_fraction': 0.2,
                'test_fraction': 0.0
            }
        }, {'csv_data_source': {
            'csv_filenames': ['gs://foo/bar.csv']
        }},
        1000,
        additional_experiments={
            'categorical_array_weights': [{
                'column_name': 'STRING_2unique_REPEATED',
                'weight_column_name': 'INTEGER_2unique_REPEATED',
            }]
        })

    expected_parameter_values = {
        'project': 'project',
        'location': 'us-central1',
        'root_dir': 'gs://foo',
        'target_column_name': 'target',
        'prediction_type': 'classification',
        'optimization_objective': 'maximize-au-prc',
        'transformations': '{\\"auto\\": {\\"column_name\\": \\"feature_1\\"}}',
        'split_spec':
            '{\\"fraction_split\\": {\\"training_fraction\\": 0.8, '
            '\\"validation_fraction\\": 0.2, \\"test_fraction\\": 0.0}}',
        'data_source': '{\\"csv_data_source\\": {\\"csv_filenames\\": '
                       '[\\"gs://foo/bar.csv\\"]}}',
        'stage_1_deadline_hours': 0.7708333333333334,
        'stage_1_num_parallel_trials': 35,
        'stage_1_num_selected_trials': 7,
        'stage_1_single_run_max_secs': 634,
        'reduce_search_space_mode': 'minimal',
        'stage_2_deadline_hours': 0.22916666666666663,
        'stage_2_num_parallel_trials': 35,
        'stage_2_num_selected_trials': 5,
        'stage_2_single_run_max_secs': 634,
        'weight_column_name': '',
        'optimization_objective_recall_value': -1,
        'optimization_objective_precision_value': -1,
        'study_spec_override': '',
        'stage_1_tuner_worker_pool_specs_override': '',
        'cv_trainer_worker_pool_specs_override': '',
        'export_additional_model_without_custom_ops': False,
        'stats_and_example_gen_dataflow_machine_type': 'n1-standard-16',
        'stats_and_example_gen_dataflow_max_num_workers': 25,
        'stats_and_example_gen_dataflow_disk_size_gb': 40,
        'transform_dataflow_machine_type': 'n1-standard-16',
        'transform_dataflow_max_num_workers': 25,
        'transform_dataflow_disk_size_gb': 40,
        'encryption_spec_key_name': '',
        'dataflow_subnetwork': '',
        'dataflow_use_public_ips': True,
        'additional_experiments':
            '{\\"categorical_array_weights\\": [{\\"column_name\\": '
            '\\"STRING_2unique_REPEATED\\", \\"weight_column_name\\": '
            '\\"INTEGER_2unique_REPEATED\\"}]}'
    }
    self.assertEqual(parameter_values, expected_parameter_values)

  def test_get_feature_selection_skip_evaluation_pipeline_and_parameters(self):
    _, parameter_values = utils.get_feature_selection_skip_evaluation_pipeline_and_parameters(
        'project', 'us-central1', 'gs://foo', 'target', 'classification',
        'maximize-au-prc', {'auto': {
            'column_name': 'feature_1'
        }}, {
            'fraction_split': {
                'training_fraction': 0.8,
                'validation_fraction': 0.2,
                'test_fraction': 0.0
            }
        }, {'csv_data_source': {
            'csv_filenames': ['gs://foo/bar.csv']
        }}, 80, 1000)

    expected_parameter_values = {
        'project': 'project',
        'location': 'us-central1',
        'root_dir': 'gs://foo',
        'target_column_name': 'target',
        'prediction_type': 'classification',
        'optimization_objective': 'maximize-au-prc',
        'transformations': '{\\"auto\\": {\\"column_name\\": \\"feature_1\\"}}',
        'split_spec':
            '{\\"fraction_split\\": {\\"training_fraction\\": 0.8, '
            '\\"validation_fraction\\": 0.2, \\"test_fraction\\": 0.0}}',
        'data_source': '{\\"csv_data_source\\": {\\"csv_filenames\\": '
                       '[\\"gs://foo/bar.csv\\"]}}',
        'stage_1_deadline_hours': 0.7708333333333334,
        'stage_1_num_parallel_trials': 35,
        'stage_1_num_selected_trials': 7,
        'stage_1_single_run_max_secs': 634,
        'reduce_search_space_mode': 'minimal',
        'stage_2_deadline_hours': 0.22916666666666663,
        'stage_2_num_parallel_trials': 35,
        'stage_2_num_selected_trials': 5,
        'stage_2_single_run_max_secs': 634,
        'weight_column_name': '',
        'optimization_objective_recall_value': -1,
        'optimization_objective_precision_value': -1,
        'study_spec_override': '',
        'stage_1_tuner_worker_pool_specs_override': '',
        'cv_trainer_worker_pool_specs_override': '',
        'export_additional_model_without_custom_ops': False,
        'stats_and_example_gen_dataflow_machine_type': 'n1-standard-16',
        'stats_and_example_gen_dataflow_max_num_workers': 25,
        'stats_and_example_gen_dataflow_disk_size_gb': 40,
        'transform_dataflow_machine_type': 'n1-standard-16',
        'transform_dataflow_max_num_workers': 25,
        'transform_dataflow_disk_size_gb': 40,
        'encryption_spec_key_name': '',
        'dataflow_subnetwork': '',
        'dataflow_use_public_ips': True,
        'max_selected_features': 80
    }
    self.assertEqual(parameter_values, expected_parameter_values)

  def test_get_distill_skip_evaluation_pipeline_and_parameters(self):
    _, parameter_values = utils.get_distill_skip_evaluation_pipeline_and_parameters(
        'project',
        'us-central1',
        'gs://foo',
        'target',
        'classification',
        'maximize-au-prc', {'auto': {
            'column_name': 'feature_1'
        }}, {
            'fraction_split': {
                'training_fraction': 0.8,
                'validation_fraction': 0.2,
                'test_fraction': 0.0
            }
        }, {'csv_data_source': {
            'csv_filenames': ['gs://foo/bar.csv']
        }},
        1000,
        distill_batch_predict_machine_type='n1-standard-32',
        distill_batch_predict_starting_replica_count=40,
        distill_batch_predict_max_replica_count=80)

    self.assertEqual(
        parameter_values, {
            'cv_trainer_worker_pool_specs_override':
                '',
            'data_source':
                '{\\"csv_data_source\\": {\\"csv_filenames\\": [\\"gs://foo/bar.csv\\"]}}',
            'dataflow_subnetwork':
                '',
            'dataflow_use_public_ips':
                True,
            'encryption_spec_key_name':
                '',
            'export_additional_model_without_custom_ops':
                False,
            'location':
                'us-central1',
            'optimization_objective':
                'maximize-au-prc',
            'optimization_objective_precision_value':
                -1,
            'optimization_objective_recall_value':
                -1,
            'prediction_type':
                'classification',
            'project':
                'project',
            'reduce_search_space_mode':
                'minimal',
            'root_dir':
                'gs://foo',
            'split_spec':
                '{\\"fraction_split\\": {\\"training_fraction\\": 0.8, \\"validation_fraction\\": 0.2, \\"test_fraction\\": 0.0}}',
            'stage_1_deadline_hours':
                0.7708333333333334,
            'stage_1_num_parallel_trials':
                35,
            'stage_1_num_selected_trials':
                7,
            'stage_1_single_run_max_secs':
                634,
            'stage_1_tuner_worker_pool_specs_override':
                '',
            'stage_2_deadline_hours':
                0.22916666666666663,
            'stage_2_num_parallel_trials':
                35,
            'stage_2_num_selected_trials':
                5,
            'stage_2_single_run_max_secs':
                634,
            'stats_and_example_gen_dataflow_disk_size_gb':
                40,
            'stats_and_example_gen_dataflow_machine_type':
                'n1-standard-16',
            'stats_and_example_gen_dataflow_max_num_workers':
                25,
            'study_spec_override':
                '',
            'target_column_name':
                'target',
            'transform_dataflow_disk_size_gb':
                40,
            'transform_dataflow_machine_type':
                'n1-standard-16',
            'transform_dataflow_max_num_workers':
                25,
            'transformations':
                '{\\"auto\\": {\\"column_name\\": \\"feature_1\\"}}',
            'weight_column_name':
                '',
            'distill_batch_predict_machine_type':
                'n1-standard-32',
            'distill_batch_predict_max_replica_count':
                80,
            'distill_batch_predict_starting_replica_count':
                40,
            'distill_stage_1_deadline_hours':
                3 * 634 * 1.3 / 3600,
<<<<<<< HEAD
            'is_distill': True
=======
            'run_distillation':
                True
        })

  def test_get_default_pipeline_and_parameters_with_eval_and_distill(self):
    _, parameter_values = utils.get_default_pipeline_and_parameters(
        'project',
        'us-central1',
        'gs://foo',
        'target',
        'classification',
        'maximize-au-prc', {'auto': {
            'column_name': 'feature_1'
        }}, {
            'fraction_split': {
                'training_fraction': 0.8,
                'validation_fraction': 0.2,
                'test_fraction': 0.0
            }
        }, {'csv_data_source': {
            'csv_filenames': ['gs://foo/bar.csv']
        }},
        1000,
        run_evaluation=True,
        run_distillation=True,
        distill_batch_predict_machine_type='n1-standard-32',
        distill_batch_predict_starting_replica_count=40,
        distill_batch_predict_max_replica_count=80)
    self.assertEqual(
        parameter_values, {
            'project':
                'project',
            'location':
                'us-central1',
            'root_dir':
                'gs://foo',
            'target_column_name':
                'target',
            'prediction_type':
                'classification',
            'optimization_objective':
                'maximize-au-prc',
            'transformations':
                '{\\"auto\\": {\\"column_name\\": \\"feature_1\\"}}',
            'split_spec':
                '{\\"fraction_split\\": {\\"training_fraction\\": 0.8, \\"validation_fraction\\": 0.2, \\"test_fraction\\": 0.0}}',
            'data_source':
                '{\\"csv_data_source\\": {\\"csv_filenames\\": [\\"gs://foo/bar.csv\\"]}}',
            'stage_1_deadline_hours':
                0.7708333333333334,
            'stage_1_num_parallel_trials':
                35,
            'stage_1_num_selected_trials':
                7,
            'stage_1_single_run_max_secs':
                634,
            'reduce_search_space_mode':
                'minimal',
            'stage_2_deadline_hours':
                0.22916666666666663,
            'stage_2_num_parallel_trials':
                35,
            'stage_2_num_selected_trials':
                5,
            'stage_2_single_run_max_secs':
                634,
            'weight_column_name':
                '',
            'optimization_objective_recall_value':
                -1,
            'optimization_objective_precision_value':
                -1,
            'study_spec_override':
                '',
            'stage_1_tuner_worker_pool_specs_override':
                '',
            'cv_trainer_worker_pool_specs_override':
                '',
            'export_additional_model_without_custom_ops':
                False,
            'stats_and_example_gen_dataflow_machine_type':
                'n1-standard-16',
            'stats_and_example_gen_dataflow_max_num_workers':
                25,
            'stats_and_example_gen_dataflow_disk_size_gb':
                40,
            'transform_dataflow_machine_type':
                'n1-standard-16',
            'transform_dataflow_max_num_workers':
                25,
            'transform_dataflow_disk_size_gb':
                40,
            'dataflow_subnetwork':
                '',
            'dataflow_use_public_ips':
                True,
            'encryption_spec_key_name':
                '',
            'dataflow_service_account':
                '',
            'evaluation_batch_predict_machine_type':
                'n1-standard-16',
            'evaluation_batch_predict_starting_replica_count':
                25,
            'evaluation_batch_predict_max_replica_count':
                25,
            'evaluation_dataflow_machine_type':
                'n1-standard-4',
            'evaluation_dataflow_max_num_workers':
                25,
            'evaluation_dataflow_disk_size_gb':
                50,
            'run_evaluation':
                True,
            'distill_stage_1_deadline_hours':
                0.6868333333333333,
            'distill_batch_predict_machine_type':
                'n1-standard-32',
            'distill_batch_predict_starting_replica_count':
                40,
            'distill_batch_predict_max_replica_count':
                80,
            'run_distillation':
                True
>>>>>>> f85dbe67
        })

  def test_get_skip_architecture_search_pipeline_and_parameters(self):
    _, parameter_values = utils.get_skip_architecture_search_pipeline_and_parameters(
        'project', 'us-central1', 'gs://foo', 'target', 'classification',
        'maximize-au-prc', {'auto': {
            'column_name': 'feature_1'
        }}, {
            'fraction_split': {
                'training_fraction': 0.8,
                'validation_fraction': 0.2,
                'test_fraction': 0.0
            }
        }, {'csv_data_source': {
            'csv_filenames': ['gs://foo/bar.csv']
        }}, 1000, 'gs://bar')
    self.assertEqual(
        parameter_values, {
            'cv_trainer_worker_pool_specs_override':
                '',
            'data_source':
                '{\\"csv_data_source\\": {\\"csv_filenames\\": [\\"gs://foo/bar.csv\\"]}}',
            'encryption_spec_key_name':
                '',
            'export_additional_model_without_custom_ops':
                False,
            'location':
                'us-central1',
            'optimization_objective':
                'maximize-au-prc',
            'optimization_objective_precision_value':
                -1,
            'optimization_objective_recall_value':
                -1,
            'prediction_type':
                'classification',
            'project':
                'project',
            'root_dir':
                'gs://foo',
            'split_spec':
                '{\\"fraction_split\\": {\\"training_fraction\\": 0.8, \\"validation_fraction\\": 0.2, \\"test_fraction\\": 0.0}}',
            'stage_1_tuning_result_artifact_uri':
                'gs://bar',
            'stage_2_deadline_hours':
                1.0,
            'stage_2_num_parallel_trials':
                35,
            'stage_2_num_selected_trials':
                5,
            'stage_2_single_run_max_secs':
                2769,
            'stats_and_example_gen_dataflow_machine_type':
                'n1-standard-16',
            'stats_and_example_gen_dataflow_max_num_workers':
                25,
            'target_column_name':
                'target',
            'transform_dataflow_machine_type':
                'n1-standard-16',
            'transform_dataflow_max_num_workers':
                25,
            'transformations':
                '{\\"auto\\": {\\"column_name\\": \\"feature_1\\"}}',
            'weight_column_name':
                '',
            'dataflow_subnetwork':
                '',
            'dataflow_use_public_ips':
                True
        })

  def test_get_wide_and_deep_trainer_pipeline_and_parameters(self):
    _, parameter_values = utils.get_wide_and_deep_trainer_pipeline_and_parameters(
        'project', 'us-central1', 'gs://foo', 'target', 'classification',
        {'auto': {
            'column_name': 'feature_1'
        }}, {
            'fraction_split': {
                'training_fraction': 0.8,
                'validation_fraction': 0.2,
                'test_fraction': 0.0
            }
        }, {'csv_data_source': {
            'csv_filenames': ['gs://foo/bar.csv']
        }}, 0.01, 0.01)

    self.assertEqual(
        parameter_values, {
            'project':
                'project',
            'location':
                'us-central1',
            'root_dir':
                'gs://foo',
            'target_column':
                'target',
            'prediction_type':
                'classification',
            'transformations':
                '{\\"auto\\": {\\"column_name\\": \\"feature_1\\"}}',
            'split_spec':
                '{\\"fraction_split\\": {\\"training_fraction\\": 0.8, \\"validation_fraction\\": 0.2, \\"test_fraction\\": 0.0}}',
            'data_source':
                '{\\"csv_data_source\\": {\\"csv_filenames\\": [\\"gs://foo/bar.csv\\"]}}',
            'learning_rate':
                0.01,
            'dnn_learning_rate':
                0.01,
            'optimizer_type':
                'adam',
            'max_steps':
                -1,
            'max_train_secs':
                -1,
            'l1_regularization_strength':
                0,
            'l2_regularization_strength':
                0,
            'l2_shrinkage_regularization_strength':
                0,
            'beta_1':
                0.9,
            'beta_2':
                0.999,
            'hidden_units':
                '30,30,30',
            'use_wide':
                True,
            'embed_categories':
                True,
            'dnn_dropout':
                0,
            'dnn_optimizer_type':
                'ftrl',
            'dnn_l1_regularization_strength':
                0,
            'dnn_l2_regularization_strength':
                0,
            'dnn_l2_shrinkage_regularization_strength':
                0,
            'dnn_beta_1':
                0.9,
            'dnn_beta_2':
                0.999,
            'enable_profiler':
                False,
            'seed':
                1,
            'eval_steps':
                0,
            'batch_size':
                100,
            'eval_frequency_secs':
                600,
            'weight_column':
                '',
            'stats_and_example_gen_dataflow_machine_type':
                'n1-standard-16',
            'stats_and_example_gen_dataflow_max_num_workers':
                25,
            'stats_and_example_gen_dataflow_disk_size_gb':
                40,
            'transform_dataflow_machine_type':
                'n1-standard-16',
            'transform_dataflow_max_num_workers':
                25,
            'transform_dataflow_disk_size_gb':
                40,
            'training_machine_spec': {
                'machine_type': 'c2-standard-16'
            },
            'training_replica_count':
                1,
            'run_evaluation':
                True,
            'evaluation_batch_predict_machine_type':
                'n1-standard-16',
            'evaluation_batch_predict_starting_replica_count':
                25,
            'evaluation_batch_predict_max_replica_count':
                25,
            'evaluation_dataflow_machine_type':
                'n1-standard-4',
            'evaluation_dataflow_max_num_workers':
                25,
            'evaluation_dataflow_disk_size_gb':
                50,
            'dataflow_service_account':
                '',
            'dataflow_subnetwork':
                '',
            'dataflow_use_public_ips':
                True,
            'encryption_spec_key_name':
                ''
        })

  def test_get_tabnet_hyperparameter_tuning_job_pipeline_and_parameters(self):
    _, parameter_values = utils.get_builtin_algorithm_hyperparameter_tuning_job_pipeline_and_parameters(
        'project',
        'us-central1',
        'gs://foo',
        'target',
        'classification', {'auto': {
            'column_name': 'feature_1'
        }}, {
            'fraction_split': {
                'training_fraction': 0.8,
                'validation_fraction': 0.2,
                'test_fraction': 0.0
            }
        }, {'csv_data_source': {
            'csv_filenames': ['gs://foo/bar.csv']
        }}, [{
            'metric_id': 'loss',
            'goal': 'MINIMIZE'
        }], [{
            'parameter_id': 'dnn_learning_rate',
            'double_value_spec': {
                'min_value': 0.0001,
                'max_value': 0.01
            },
            'scale_type': 'UNIT_LINEAR_SCALE'
        }, {
            'parameter_id': 'learning_rate',
            'double_value_spec': {
                'min_value': 0.001,
                'max_value': 0.01
            },
            'scale_type': 'UNIT_LINEAR_SCALE'
        }, {
            'parameter_id': 'max_steps',
            'discrete_value_spec': {
                'values': [2]
            }
        }],
        2,
        1,
        algorithm='tabnet')
    self.assertEqual(
        parameter_values, {
            'project':
                'project',
            'location':
                'us-central1',
            'root_dir':
                'gs://foo',
            'target_column':
                'target',
            'prediction_type':
                'classification',
            'transformations':
                '{\\"auto\\": {\\"column_name\\": \\"feature_1\\"}}',
            'split_spec':
                '{\\"fraction_split\\": {\\"training_fraction\\": 0.8, \\"validation_fraction\\": 0.2, \\"test_fraction\\": 0.0}}',
            'data_source':
                '{\\"csv_data_source\\": {\\"csv_filenames\\": [\\"gs://foo/bar.csv\\"]}}',
            'study_spec_metrics': [{
                'metric_id': 'loss',
                'goal': 'MINIMIZE'
            }],
            'study_spec_parameters_override': [{
                'parameter_id': 'dnn_learning_rate',
                'double_value_spec': {
                    'min_value': 0.0001,
                    'max_value': 0.01
                },
                'scale_type': 'UNIT_LINEAR_SCALE'
            }, {
                'parameter_id': 'learning_rate',
                'double_value_spec': {
                    'min_value': 0.001,
                    'max_value': 0.01
                },
                'scale_type': 'UNIT_LINEAR_SCALE'
            }, {
                'parameter_id': 'max_steps',
                'discrete_value_spec': {
                    'values': [2]
                }
            }],
            'max_trial_count':
                2,
            'parallel_trial_count':
                1,
            'tabnet':
                True,
            'enable_profiler':
                False,
            'seed':
                1,
            'eval_steps':
                0,
            'eval_frequency_secs':
                600,
            'weight_column':
                '',
            'max_failed_trial_count':
                0,
            'study_spec_algorithm':
                'ALGORITHM_UNSPECIFIED',
            'study_spec_measurement_selection_type':
                'BEST_MEASUREMENT',
            'stats_and_example_gen_dataflow_machine_type':
                'n1-standard-16',
            'stats_and_example_gen_dataflow_max_num_workers':
                25,
            'stats_and_example_gen_dataflow_disk_size_gb':
                40,
            'transform_dataflow_machine_type':
                'n1-standard-16',
            'transform_dataflow_max_num_workers':
                25,
            'transform_dataflow_disk_size_gb':
                40,
            'training_machine_spec': {
                'machine_type': 'c2-standard-16'
            },
            'training_replica_count':
                1,
            'run_evaluation':
                True,
            'evaluation_batch_predict_machine_type':
                'n1-standard-16',
            'evaluation_batch_predict_starting_replica_count':
                25,
            'evaluation_batch_predict_max_replica_count':
                25,
            'evaluation_dataflow_machine_type':
                'n1-standard-4',
            'evaluation_dataflow_max_num_workers':
                25,
            'evaluation_dataflow_disk_size_gb':
                50,
            'dataflow_service_account':
                '',
            'dataflow_subnetwork':
                '',
            'dataflow_use_public_ips':
                True,
            'encryption_spec_key_name':
                ''
        })

  def test_get_wide_and_deep_hyperparameter_tuning_job_pipeline_and_parameters(
      self):
    _, parameter_values = utils.get_builtin_algorithm_hyperparameter_tuning_job_pipeline_and_parameters(
        'project',
        'us-central1',
        'gs://foo',
        'target',
        'classification', {'auto': {
            'column_name': 'feature_1'
        }}, {
            'fraction_split': {
                'training_fraction': 0.8,
                'validation_fraction': 0.2,
                'test_fraction': 0.0
            }
        }, {'csv_data_source': {
            'csv_filenames': ['gs://foo/bar.csv']
        }}, [{
            'metric_id': 'loss',
            'goal': 'MINIMIZE'
        }], [{
            'parameter_id': 'dnn_learning_rate',
            'double_value_spec': {
                'min_value': 0.0001,
                'max_value': 0.01
            },
            'scale_type': 'UNIT_LINEAR_SCALE'
        }, {
            'parameter_id': 'learning_rate',
            'double_value_spec': {
                'min_value': 0.001,
                'max_value': 0.01
            },
            'scale_type': 'UNIT_LINEAR_SCALE'
        }, {
            'parameter_id': 'max_steps',
            'discrete_value_spec': {
                'values': [2]
            }
        }],
        2,
        1,
        algorithm='wide_and_deep')
    self.assertEqual(
        parameter_values, {
            'project':
                'project',
            'location':
                'us-central1',
            'root_dir':
                'gs://foo',
            'target_column':
                'target',
            'prediction_type':
                'classification',
            'transformations':
                '{\\"auto\\": {\\"column_name\\": \\"feature_1\\"}}',
            'split_spec':
                '{\\"fraction_split\\": {\\"training_fraction\\": 0.8, \\"validation_fraction\\": 0.2, \\"test_fraction\\": 0.0}}',
            'data_source':
                '{\\"csv_data_source\\": {\\"csv_filenames\\": [\\"gs://foo/bar.csv\\"]}}',
            'study_spec_metrics': [{
                'metric_id': 'loss',
                'goal': 'MINIMIZE'
            }],
            'study_spec_parameters_override': [{
                'parameter_id': 'dnn_learning_rate',
                'double_value_spec': {
                    'min_value': 0.0001,
                    'max_value': 0.01
                },
                'scale_type': 'UNIT_LINEAR_SCALE'
            }, {
                'parameter_id': 'learning_rate',
                'double_value_spec': {
                    'min_value': 0.001,
                    'max_value': 0.01
                },
                'scale_type': 'UNIT_LINEAR_SCALE'
            }, {
                'parameter_id': 'max_steps',
                'discrete_value_spec': {
                    'values': [2]
                }
            }],
            'max_trial_count':
                2,
            'parallel_trial_count':
                1,
            'wide_and_deep':
                True,
            'enable_profiler':
                False,
            'seed':
                1,
            'eval_steps':
                0,
            'eval_frequency_secs':
                600,
            'weight_column':
                '',
            'max_failed_trial_count':
                0,
            'study_spec_algorithm':
                'ALGORITHM_UNSPECIFIED',
            'study_spec_measurement_selection_type':
                'BEST_MEASUREMENT',
            'stats_and_example_gen_dataflow_machine_type':
                'n1-standard-16',
            'stats_and_example_gen_dataflow_max_num_workers':
                25,
            'stats_and_example_gen_dataflow_disk_size_gb':
                40,
            'transform_dataflow_machine_type':
                'n1-standard-16',
            'transform_dataflow_max_num_workers':
                25,
            'transform_dataflow_disk_size_gb':
                40,
            'training_machine_spec': {
                'machine_type': 'c2-standard-16'
            },
            'training_replica_count':
                1,
            'run_evaluation':
                True,
            'evaluation_batch_predict_machine_type':
                'n1-standard-16',
            'evaluation_batch_predict_starting_replica_count':
                25,
            'evaluation_batch_predict_max_replica_count':
                25,
            'evaluation_dataflow_machine_type':
                'n1-standard-4',
            'evaluation_dataflow_max_num_workers':
                25,
            'evaluation_dataflow_disk_size_gb':
                50,
            'dataflow_service_account':
                '',
            'dataflow_subnetwork':
                '',
            'dataflow_use_public_ips':
                True,
            'encryption_spec_key_name':
                ''
        })

  def test_get_tabnet_trainer_pipeline_and_parameters(self):
    _, parameter_values = utils.get_tabnet_trainer_pipeline_and_parameters(
        'project', 'us-central1', 'gs://foo', 'target', 'classification',
        {'auto': {
            'column_name': 'feature_1'
        }}, {
            'fraction_split': {
                'training_fraction': 0.8,
                'validation_fraction': 0.2,
                'test_fraction': 0.0
            }
        }, {'csv_data_source': {
            'csv_filenames': ['gs://foo/bar.csv']
        }}, 0.01)

    self.assertEqual(
        parameter_values, {
            'project':
                'project',
            'location':
                'us-central1',
            'root_dir':
                'gs://foo',
            'target_column':
                'target',
            'prediction_type':
                'classification',
            'transformations':
                '{\\"auto\\": {\\"column_name\\": \\"feature_1\\"}}',
            'split_spec':
                '{\\"fraction_split\\": {\\"training_fraction\\": 0.8, \\"validation_fraction\\": 0.2, \\"test_fraction\\": 0.0}}',
            'data_source':
                '{\\"csv_data_source\\": {\\"csv_filenames\\": [\\"gs://foo/bar.csv\\"]}}',
            'learning_rate':
                0.01,
            'max_steps':
                -1,
            'max_train_secs':
                -1,
            'large_category_dim':
                1,
            'large_category_thresh':
                300,
            'yeo_johnson_transform':
                True,
            'feature_dim':
                64,
            'feature_dim_ratio':
                0.5,
            'num_decision_steps':
                6,
            'relaxation_factor':
                1.5,
            'decay_every':
                100,
            'gradient_thresh':
                2000,
            'sparsity_loss_weight':
                1e-05,
            'batch_momentum':
                0.95,
            'batch_size_ratio':
                0.25,
            'num_transformer_layers':
                4,
            'num_transformer_layers_ratio':
                0.25,
            'class_weight':
                1.0,
            'loss_function_type':
                'default',
            'alpha_focal_loss':
                0.25,
            'gamma_focal_loss':
                2.0,
            'enable_profiler':
                False,
            'seed':
                1,
            'eval_steps':
                0,
            'batch_size':
                100,
            'eval_frequency_secs':
                600,
            'weight_column':
                '',
            'stats_and_example_gen_dataflow_machine_type':
                'n1-standard-16',
            'stats_and_example_gen_dataflow_max_num_workers':
                25,
            'stats_and_example_gen_dataflow_disk_size_gb':
                40,
            'transform_dataflow_machine_type':
                'n1-standard-16',
            'transform_dataflow_max_num_workers':
                25,
            'transform_dataflow_disk_size_gb':
                40,
            'training_machine_spec': {
                'machine_type': 'c2-standard-16'
            },
            'training_replica_count':
                1,
            'run_evaluation':
                True,
            'evaluation_batch_predict_machine_type':
                'n1-standard-16',
            'evaluation_batch_predict_starting_replica_count':
                25,
            'evaluation_batch_predict_max_replica_count':
                25,
            'evaluation_dataflow_machine_type':
                'n1-standard-4',
            'evaluation_dataflow_max_num_workers':
                25,
            'evaluation_dataflow_disk_size_gb':
                50,
            'dataflow_service_account':
                '',
            'dataflow_subnetwork':
                '',
            'dataflow_use_public_ips':
                True,
            'encryption_spec_key_name':
                ''
        })

  def test_get_tabnet_study_spec_parameters_override_classification(self):
    study_spec_parameters_override = utils.get_tabnet_study_spec_parameters_override(
        'medium', 'classification', 'medium')

    self.assertEqual(study_spec_parameters_override, [{
        'parameter_id': 'max_steps',
        'discrete_value_spec': {
            'values': [5000, 10000, 20000, 30000, 40000, 50000]
        }
    }, {
        'parameter_id': 'max_train_secs',
        'discrete_value_spec': {
            'values': [-1]
        }
    }, {
        'parameter_id': 'batch_size',
        'discrete_value_spec': {
            'values': [1024, 2048, 4096, 8192, 16384]
        }
    }, {
        'parameter_id': 'learning_rate',
        'double_value_spec': {
            'min_value': 0.00007,
            'max_value': 0.02
        },
        'scale_type': 'UNIT_LOG_SCALE'
    }, {
        'parameter_id': 'large_category_dim',
        'discrete_value_spec': {
            'values': [5]
        }
    }, {
        'parameter_id': 'large_category_thresh',
        'discrete_value_spec': {
            'values': [10]
        }
    }, {
        'parameter_id': 'feature_dim',
        'integer_value_spec': {
            'min_value': 50,
            'max_value': 400
        },
        'scale_type': 'UNIT_LINEAR_SCALE'
    }, {
        'parameter_id': 'feature_dim_ratio',
        'double_value_spec': {
            'min_value': 0.2,
            'max_value': 0.8
        },
        'scale_type': 'UNIT_LINEAR_SCALE'
    }, {
        'parameter_id': 'num_decision_steps',
        'integer_value_spec': {
            'min_value': 2,
            'max_value': 6
        },
        'scale_type': 'UNIT_LINEAR_SCALE'
    }, {
        'parameter_id': 'relaxation_factor',
        'double_value_spec': {
            'min_value': 1.2,
            'max_value': 2.5
        },
        'scale_type': 'UNIT_LINEAR_SCALE'
    }, {
        'parameter_id': 'decay_rate',
        'double_value_spec': {
            'min_value': 0.5,
            'max_value': 0.999
        },
        'scale_type': 'UNIT_LOG_SCALE'
    }, {
        'parameter_id': 'decay_every',
        'integer_value_spec': {
            'min_value': 10000,
            'max_value': 50000
        },
        'scale_type': 'UNIT_LINEAR_SCALE'
    }, {
        'parameter_id': 'sparsity_loss_weight',
        'double_value_spec': {
            'min_value': 0.0000001,
            'max_value': 0.001
        },
        'scale_type': 'UNIT_LOG_SCALE'
    }, {
        'parameter_id': 'batch_momentum',
        'double_value_spec': {
            'min_value': 0.5,
            'max_value': 0.95
        },
        'scale_type': 'UNIT_LINEAR_SCALE'
    }, {
        'parameter_id': 'batch_size_ratio',
        'discrete_value_spec': {
            'values': [0.0625, 0.125, 0.25, 0.5]
        }
    }, {
        'parameter_id': 'num_transformer_layers',
        'integer_value_spec': {
            'min_value': 4,
            'max_value': 10
        },
        'scale_type': 'UNIT_LINEAR_SCALE'
    }, {
        'parameter_id': 'num_transformer_layers_ratio',
        'double_value_spec': {
            'min_value': 0.2,
            'max_value': 0.8
        },
        'scale_type': 'UNIT_LINEAR_SCALE'
    }, {
        'parameter_id': 'class_weight',
        'double_value_spec': {
            'min_value': 1.0,
            'max_value': 100.0
        },
        'scale_type': 'UNIT_LINEAR_SCALE'
    }, {
        'parameter_id': 'loss_function_type',
        'categorical_value_spec': {
            'values': ['weighted_cross_entropy', 'focal_loss']
        }
    }, {
        'parameter_id': 'alpha_focal_loss',
        'discrete_value_spec': {
            'values': [0.1, 0.25, 0.5, 0.75, 0.9, 0.99]
        }
    }, {
        'parameter_id': 'gamma_focal_loss',
        'discrete_value_spec': {
            'values': [0.0, 0.5, 1.0, 2.0, 3.0, 4.0]
        }
    }])

  def test_get_tabnet_study_spec_parameters_override_regression(self):
    study_spec_parameters_override = utils.get_tabnet_study_spec_parameters_override(
        'medium', 'regression', 'large')

    self.assertEqual(study_spec_parameters_override, [{
        'parameter_id': 'max_steps',
        'discrete_value_spec': {
            'values': [50000, 60000, 70000, 80000, 90000, 100000]
        }
    }, {
        'parameter_id': 'max_train_secs',
        'discrete_value_spec': {
            'values': [-1]
        }
    }, {
        'parameter_id': 'batch_size',
        'discrete_value_spec': {
            'values': [1024, 2048, 4096, 8192, 16384]
        }
    }, {
        'parameter_id': 'learning_rate',
        'double_value_spec': {
            'min_value': 0.00007,
            'max_value': 0.03
        },
        'scale_type': 'UNIT_LOG_SCALE'
    }, {
        'parameter_id': 'large_category_dim',
        'discrete_value_spec': {
            'values': [3, 5, 10]
        }
    }, {
        'parameter_id': 'large_category_thresh',
        'discrete_value_spec': {
            'values': [5, 10]
        }
    }, {
        'parameter_id': 'feature_dim',
        'integer_value_spec': {
            'min_value': 50,
            'max_value': 500
        },
        'scale_type': 'UNIT_LINEAR_SCALE'
    }, {
        'parameter_id': 'feature_dim_ratio',
        'double_value_spec': {
            'min_value': 0.2,
            'max_value': 0.8
        },
        'scale_type': 'UNIT_LINEAR_SCALE'
    }, {
        'parameter_id': 'num_decision_steps',
        'integer_value_spec': {
            'min_value': 2,
            'max_value': 8
        },
        'scale_type': 'UNIT_LINEAR_SCALE'
    }, {
        'parameter_id': 'relaxation_factor',
        'double_value_spec': {
            'min_value': 1.05,
            'max_value': 3.2
        },
        'scale_type': 'UNIT_LINEAR_SCALE'
    }, {
        'parameter_id': 'decay_rate',
        'double_value_spec': {
            'min_value': 0.5,
            'max_value': 0.999
        },
        'scale_type': 'UNIT_LOG_SCALE'
    }, {
        'parameter_id': 'decay_every',
        'integer_value_spec': {
            'min_value': 10000,
            'max_value': 50000
        },
        'scale_type': 'UNIT_LINEAR_SCALE'
    }, {
        'parameter_id': 'sparsity_loss_weight',
        'double_value_spec': {
            'min_value': 0.0000001,
            'max_value': 100
        },
        'scale_type': 'UNIT_LOG_SCALE'
    }, {
        'parameter_id': 'batch_momentum',
        'double_value_spec': {
            'min_value': 0.5,
            'max_value': 0.95
        },
        'scale_type': 'UNIT_LINEAR_SCALE'
    }, {
        'parameter_id': 'batch_size_ratio',
        'discrete_value_spec': {
            'values': [0.0625, 0.125, 0.25, 0.5]
        }
    }, {
        'parameter_id': 'num_transformer_layers',
        'integer_value_spec': {
            'min_value': 4,
            'max_value': 10
        },
        'scale_type': 'UNIT_LINEAR_SCALE'
    }, {
        'parameter_id': 'num_transformer_layers_ratio',
        'double_value_spec': {
            'min_value': 0.2,
            'max_value': 0.8
        },
        'scale_type': 'UNIT_LINEAR_SCALE'
    }, {
        'parameter_id': 'loss_function_type',
        'categorical_value_spec': {
            'values': ['mae', 'mse']
        }
    }])

  def test_get_wide_and_deep_study_spec_parameters_override(self):
    study_spec_parameters_override = utils.get_wide_and_deep_study_spec_parameters_override(
    )

    self.assertEqual(study_spec_parameters_override, [{
        'parameter_id': 'max_steps',
        'discrete_value_spec': {
            'values': [5000, 10000, 20000, 30000, 40000, 50000]
        }
    }, {
        'parameter_id': 'max_train_secs',
        'discrete_value_spec': {
            'values': [-1]
        }
    }, {
        'parameter_id': 'learning_rate',
        'double_value_spec': {
            'min_value': 0.0001,
            'max_value': 0.02
        },
        'scale_type': 'UNIT_LINEAR_SCALE'
    }, {
        'parameter_id': 'optimizer_type',
        'categorical_value_spec': {
            'values': ['adam', 'ftrl', 'sgd']
        }
    }, {
        'parameter_id': 'l1_regularization_strength',
        'discrete_value_spec': {
            'values': [0, 0.5, 1, 1.5]
        }
    }, {
        'parameter_id': 'l2_regularization_strength',
        'discrete_value_spec': {
            'values': [0, 0.5, 1, 1.5]
        }
    }, {
        'parameter_id': 'l2_shrinkage_regularization_strength',
        'discrete_value_spec': {
            'values': [0, 0.5, 1, 1.5]
        }
    }, {
        'parameter_id': 'beta_1',
        'discrete_value_spec': {
            'values': [0.01, 0.3, 0.6, 0.9]
        }
    }, {
        'parameter_id': 'beta_2',
        'discrete_value_spec': {
            'values': [0.01, 0.3, 0.6, 0.999]
        }
    }, {
        'parameter_id': 'hidden_units',
        'categorical_value_spec': {
            'values': ['30,30,30']
        }
    }, {
        'parameter_id': 'use_wide',
        'categorical_value_spec': {
            'values': ['true', 'false']
        }
    }, {
        'parameter_id': 'embed_categories',
        'categorical_value_spec': {
            'values': ['true', 'false']
        }
    }, {
        'parameter_id': 'dnn_dropout',
        'discrete_value_spec': {
            'values': [0, 0.01, 0.05, 0.1]
        }
    }, {
        'parameter_id': 'dnn_learning_rate',
        'double_value_spec': {
            'min_value': 0.0,
            'max_value': 0.01
        },
        'scale_type': 'UNIT_LINEAR_SCALE'
    }, {
        'parameter_id': 'dnn_optimizer_type',
        'categorical_value_spec': {
            'values': ['adam', 'ftrl', 'sgd']
        }
    }, {
        'parameter_id': 'dnn_l1_regularization_strength',
        'discrete_value_spec': {
            'values': [0, 0.5, 1, 1.5]
        }
    }, {
        'parameter_id': 'dnn_l2_regularization_strength',
        'discrete_value_spec': {
            'values': [0, 0.5, 1, 1.5]
        }
    }, {
        'parameter_id': 'dnn_l2_shrinkage_regularization_strength',
        'discrete_value_spec': {
            'values': [0, 0.5, 1, 1.5]
        }
    }, {
        'parameter_id': 'dnn_beta_1',
        'discrete_value_spec': {
            'values': [0.01, 0.3, 0.6, 0.9]
        }
    }, {
        'parameter_id': 'dnn_beta_2',
        'discrete_value_spec': {
            'values': [0.01, 0.3, 0.6, 0.999]
        }
    }, {
        'parameter_id': 'batch_size',
        'discrete_value_spec': {
            'values': [1024, 2048, 4096, 8192, 16384]
        }
    }])


if __name__ == '__main__':
  unittest.main()<|MERGE_RESOLUTION|>--- conflicted
+++ resolved
@@ -299,9 +299,6 @@
                 40,
             'distill_stage_1_deadline_hours':
                 3 * 634 * 1.3 / 3600,
-<<<<<<< HEAD
-            'is_distill': True
-=======
             'run_distillation':
                 True
         })
@@ -426,7 +423,6 @@
                 80,
             'run_distillation':
                 True
->>>>>>> f85dbe67
         })
 
   def test_get_skip_architecture_search_pipeline_and_parameters(self):
