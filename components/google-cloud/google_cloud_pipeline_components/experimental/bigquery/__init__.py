--- conflicted
+++ resolved
@@ -44,14 +44,10 @@
     'BigqueryMLPrincipalComponentInfoJobOp',
     'BigqueryMLFeatureImportanceJobOp',
     'BigqueryMLRecommendJobOp',
-<<<<<<< HEAD
-    'BigqueryForecastModelJobOp'
-=======
     'BigqueryForecastModelJobOp',
     'BigqueryForecastModelJobOp',
     'BigqueryMLGlobalExplainJobOp',
     'BigqueryDetectAnomaliesModelJobOp',
->>>>>>> f85dbe67
 ]
 
 BigqueryQueryJobOp = load_component_from_file(
@@ -123,10 +119,7 @@
     os.path.join(
         os.path.dirname(__file__),
         'ml_principal_component_info/component.yaml'))
-<<<<<<< HEAD
-=======
 
->>>>>>> f85dbe67
 BigqueryMLFeatureImportanceJobOp = load_component_from_file(
     os.path.join(
         os.path.dirname(__file__), 'feature_importance/component.yaml'))
@@ -135,13 +128,9 @@
     os.path.join(os.path.dirname(__file__), 'ml_recommend/component.yaml'))
 
 BigqueryForecastModelJobOp = load_component_from_file(
-<<<<<<< HEAD
-    os.path.join(os.path.dirname(__file__), 'forecast_model/component.yaml'))
-=======
     os.path.join(os.path.dirname(__file__), 'forecast_model/component.yaml'))
 BigqueryMLGlobalExplainJobOp = load_component_from_file(
         os.path.join(os.path.dirname(__file__), 'global_explain/component.yaml'))
 
 BigqueryDetectAnomaliesModelJobOp = load_component_from_file(
-    os.path.join(os.path.dirname(__file__), 'detect_anomalies_model/component.yaml'))
->>>>>>> f85dbe67
+    os.path.join(os.path.dirname(__file__), 'detect_anomalies_model/component.yaml'))